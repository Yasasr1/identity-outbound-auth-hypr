--- conflicted
+++ resolved
@@ -108,15 +108,6 @@
             <artifactId>mockito-inline</artifactId>
             <scope>test</scope>
         </dependency>
-<<<<<<< HEAD
-        <dependency>
-            <groupId>org.jacoco</groupId>
-            <artifactId>org.jacoco.agent</artifactId>
-            <classifier>runtime</classifier>
-            <scope>test</scope>
-        </dependency>
-=======
->>>>>>> 4f049f63
     </dependencies>
 
     <build>
